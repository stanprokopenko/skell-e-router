[build-system]
requires = ["hatchling>=1.25.0"]
build-backend = "hatchling.build"

[project]
name = "skell-e-router"
<<<<<<< HEAD
version = "1.1.0"
=======
version = "1.1.2"
>>>>>>> 451efbb7
description = "Simple AI router using LiteLLM."
readme = "README.md"
requires-python = ">=3.10"
authors = [{ name = "Stan Prokopenko" }]
dependencies = ["litellm>=1.43.0", "tenacity>=8.0.0"]

[tool.hatch.build.targets.wheel]
packages = ["skell_e_router"]<|MERGE_RESOLUTION|>--- conflicted
+++ resolved
@@ -4,11 +4,7 @@
 
 [project]
 name = "skell-e-router"
-<<<<<<< HEAD
-version = "1.1.0"
-=======
-version = "1.1.2"
->>>>>>> 451efbb7
+version = "1.2.0"
 description = "Simple AI router using LiteLLM."
 readme = "README.md"
 requires-python = ">=3.10"
