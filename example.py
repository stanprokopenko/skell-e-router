from skell_e_router import ask_ai, RouterError


# MAIN EXECUTION
#---------------

if __name__ == "__main__":

    SYSTEM_MESSAGE = "You are funny."
    PROMPT = "write a joke about Proko."
<<<<<<< HEAD
    MODEL = "gemini-3-pro-preview"
=======
    MODEL = "claude-sonnet-4-5-20250929"
>>>>>>> 451efbb7

    try:
        ask_ai(
            MODEL,
            PROMPT, # accepts str OR list[dict] for conversation history
            SYSTEM_MESSAGE,
            verbosity='debug', # 'none', 'response', 'info', 'debug'
            # KWARGS
            temperature=0.7, 
            max_tokens=5000,
            max_completion_tokens=2048,
            top_p=1,
            stop=None,
            stream=False,
            response_format={"type": "text"},
            candidate_count=1,
            reasoning_effort="low",
            # compound_custom={"tools": {"enabled_tools": ["visit_website"]}},   # Used only for Groq's compound model.
            #budget_tokens=8000   # Budget conversion: <=1024=low, <=2048=medium, >2048=high
            # Use reasoning_effort because most models suport it and litellm maps it to thinking_config
        )
    except RouterError as err:
        # Pass upstream to your service / translate to your API error shape
        print({"code": err.code, "message": err.message, "details": err.details})

    print("\n--- Tests finished ---")<|MERGE_RESOLUTION|>--- conflicted
+++ resolved
@@ -8,11 +8,7 @@
 
     SYSTEM_MESSAGE = "You are funny."
     PROMPT = "write a joke about Proko."
-<<<<<<< HEAD
     MODEL = "gemini-3-pro-preview"
-=======
-    MODEL = "claude-sonnet-4-5-20250929"
->>>>>>> 451efbb7
 
     try:
         ask_ai(
